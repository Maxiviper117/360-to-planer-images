--- conflicted
+++ resolved
@@ -329,7 +329,6 @@
    - Limit the number of parallel workers by adjusting the `max_workers` parameter in the script.
    - Ensure that your system has sufficient RAM and CPU resources.
 
-<<<<<<< HEAD
 5. **Output Images Are Blank or Incorrectly Mapped**
 
    **Potential Causes:**
@@ -357,7 +356,8 @@
 - **[Python](https://www.python.org/):** The programming language used.
 
 ---
-=======
+
+
 <div style="display: flex; justify-content: center; align-items: center; gap: 20px;">
     <img src="assets/pitch.png" alt="alt text" width="400"/>
     <img src="assets/yaw.png" alt="alt text" width="400"/>
@@ -366,4 +366,3 @@
 
 
 https://github.com/user-attachments/assets/a8761ea4-53b9-4d83-91a5-44fbcf115194
->>>>>>> 03e7a07f
