--- conflicted
+++ resolved
@@ -31,12 +31,8 @@
   - [Troubleshooting](#troubleshooting)
     - [Common Issues and Solutions](#common-issues-and-solutions)
   - [License](#license)
-<<<<<<< HEAD
 - [Yaw and Pitch Angle Illustrations](#yaw-and-pitch-angle-illustrations)
 - [GUI](#gui)
-=======
->>>>>>> 0e9398a7
-
 ## Overview
 
 The **Panorama to Plane Projection Converter** is a tool designed to transform panoramic images into plane (rectilinear) projections. This conversion is essential for applications in virtual reality, gaming, photography, and more, where a standard perspective view is required from a 360-degree panorama.
@@ -459,12 +455,8 @@
 
 This project is licensed under the [MIT License](LICENSE). See the [LICENSE](LICENSE) file for details.
 
-<<<<<<< HEAD
----
 # Yaw and Pitch Angle Illustrations
-=======
-
->>>>>>> 0e9398a7
+
 <div style="display: flex; justify-content: center; align-items: center; gap: 20px;">
     <img src="assets/pitch.png" alt="Pitch Angle Illustration" width="400"/>
     <img src="assets/yaw.png" alt="Yaw Angle Illustration" width="400"/>
